from typing import Any, Dict, List, Optional
from os.path import isfile, isdir, join
from os import listdir, symlink, sep, remove, rename, makedirs
from json import dump as json_dump
from json import load as json_load
from numpy import arange, ndarray, array, abs, mean, sqrt, empty, concatenate
from numpy.random import shuffle

from SSD.Core.Storage.Database import Database

from DeepPhysX.Core.Database.BaseDatabaseConfig import BaseDatabaseConfig
from DeepPhysX.Core.Database.DatabaseHandler import DatabaseHandler
from DeepPhysX.Core.Utils.path import copy_dir
from DeepPhysX.Core.Utils.jsonUtils import CustomJSONEncoder


class DatabaseManager:

    def __init__(self,
                 database_config: Optional[BaseDatabaseConfig] = None,
                 data_manager: Optional[Any] = None,
                 pipeline: str = '',
                 new_session: bool = True,
                 session: str = 'sessions/default',
                 produce_data: bool = True):
        """
        DatabaseManager handle all operations with input / output files. Allows saving and read tensors from files.

        :param database_config: Configuration object with the parameters of the Database.
        :param data_manager: DataManager that handles the DatabaseManager.
        :param pipeline: Type of the Pipeline.
        :param new_session: If True, the session is done in a new repository.
        :param session: Path to the session repository.
        :param produce_data: If True, this session will store data in the Database.
        """

        self.name: str = self.__class__.__name__

        # Session variables
        self.pipeline: str = pipeline
        self.data_manager: Optional[Any] = data_manager
        self.database_dir: str = join(session, 'dataset')
        self.database_handlers: List[DatabaseHandler] = []
        database_config = BaseDatabaseConfig() if database_config is None else database_config

        # Dataset parameters
        self.max_file_size: int = database_config.max_file_size
        self.shuffle: bool = database_config.shuffle
        self.produce_data = produce_data
        self.normalize: bool = database_config.normalize
        self.total_nb_sample: int = 0
        self.recompute_normalization: bool = database_config.recompute_normalization

        # Dataset modes
        self.modes: List[str] = ['training', 'validation', 'prediction']
        if pipeline == 'data_generation':
            self.mode: str = 'training' if database_config.mode is None else database_config.mode
        elif pipeline == 'training':
            self.mode: str = 'training'
        else:
            self.mode: str = 'prediction' if database_config.mode is None else database_config.mode
            self.mode = 'prediction' if produce_data else self.mode

        # Dataset partitions
        session_name = session.split(sep)[-1]
        self.partition_template: Dict[str, str] = {mode: f'{session_name}_{mode}_' + '{}' for mode in self.modes}
        self.partition_index: Dict[str, int] = {mode: 0 for mode in self.modes}
        self.partition_names: Dict[str, List[str]] = {mode: [] for mode in self.modes}
        self.partitions: Dict[str, List[Database]] = {mode: [] for mode in self.modes}

        # Dataset indexing
        self.sample_indices: ndarray = empty((0, 2), dtype=int)
        self.sample_id: int = 0
        self.first_add = True

        # Dataset json file
        self.json_default: Dict[str, Dict[str, Any]] = {'partitions': {mode: [] for mode in self.modes},
                                                        'nb_samples': {mode: [] for mode in self.modes},
                                                        'architecture': {},
                                                        'data_shape': {},
                                                        'normalization': {}}
        self.json_content: Dict[str, Dict[str, Any]] = self.json_default.copy()

        # DataGeneration case
        if self.pipeline == 'data_generation':

            # Generate data in a new session
            if new_session:
                # Generate data from scratch --> create a new directory
                if database_config.existing_dir is None:
                    makedirs(join(session, 'dataset'))
                    self.create_partition()
                # Complete a Database in a new session --> copy and load the existing directory
                else:
<<<<<<< HEAD
                    copy_dir(src_dir=database_config.existing_dir, dest_dir=session,
                             sub_folders='dataset')
=======
                    copy_dir(src_dir=database_config.existing_dir, dest_dir=session, sub_folders='dataset')
>>>>>>> 298b0d6b
                    self.load_directory(rename_partitions=True)
            # Complete a Database in the same session --> load the directory
            else:
                self.load_directory()

        # Training case
        elif self.pipeline == 'training':

            # Generate data
            if produce_data:
                # Generate data in a new session
                if new_session:
                    # Generate data from scratch --> create a new directory
                    if database_config.existing_dir is None:
                        makedirs(join(session, 'dataset'))
                        self.create_partition()
                    # Complete a Database in a new session --> copy and load the existing directory
                    else:
<<<<<<< HEAD
                        copy_dir(src_dir=database_config.existing_dir, dest_dir=session,
                                 sub_folders='dataset')
=======
                        copy_dir(src_dir=database_config.existing_dir, dest_dir=session, sub_folders='dataset')
>>>>>>> 298b0d6b
                        self.load_directory()
                # Complete a Database in the same directory --> load the directory
                else:
                    self.load_directory()

            # Load data
            else:
                # Load data in a new session  --> link and load the existing directory
                if new_session:
                    symlink(src=join(database_config.existing_dir, 'dataset'),
                            dst=join(session, 'dataset'))
                    self.load_directory()
                # Load data in the same session  --> load the directory
                else:
                    self.load_directory()

        # Prediction case
        else:
            self.load_directory()

        # Finally create an exchange database
        self.exchange = Database(database_dir=self.database_dir,
                                 database_name='Exchange').new(remove_existing=True)
        self.exchange.create_table(table_name='Exchange')

    ##########################################################################################
    ##########################################################################################
    #                                   Partitions Management                                #
    ##########################################################################################
    ##########################################################################################

    def load_directory(self,
                       rename_partitions: bool = False) -> None:
        """
        Get the Database information from the json file (partitions, samples, etc).
        Load all the partitions or create one if necessary.

        :param rename_partitions: If True, the existing partitions should be renamed to match the session name.
        """

        # 1. Check the directory existence to prevent bugs
        if not isdir(self.database_dir):
            raise Warning(f"[{self.name}] Impossible to load Dataset from {self.database_dir}.")

        # 2. Get the .json description file
        json_found = False
        if isfile(join(self.database_dir, 'dataset.json')):
            json_found = True
            with open(join(self.database_dir, 'dataset.json')) as json_file:
                self.json_content = json_load(json_file)

        # 3. Update json file if not found
        if not json_found or self.json_content == self.json_default:
            self.search_partitions_info()
            self.update_json()

        # 4. Load partitions for each mode
        self.partition_names = self.json_content['partitions']
        self.partition_index = {mode: len(self.partition_names[mode]) for mode in self.modes}
        if rename_partitions:
            for mode in self.modes:
                current_name = self.partition_template[mode].split(f'_{mode}_')[0]
                for i, name in enumerate(self.partition_names[mode]):
                    if name.split(f'_{mode}_')[0] != current_name:
                        self.partition_names[mode][i] = current_name + f'_{mode}_{i}'
                        rename(src=join(self.database_dir, f'{name}.db'),
                               dst=join(self.database_dir, f'{self.partition_names[mode][i]}.db'))

        # 5. Load the partitions
        for mode in self.modes:
            for name in self.partition_names[mode]:
                db = Database(database_dir=self.database_dir,
                              database_name=name).load()
                self.partitions[mode].append(db)
        if len(self.partitions[self.mode]) == 0:
            self.create_partition()
        elif self.max_file_size is not None and self.partitions[self.mode][-1].memory_size > self.max_file_size \
                and self.produce_data:
            self.create_partition()

        # 6. Index partitions
        self.index_samples()

        # 7. Check normalization
        if self.recompute_normalization or (
                self.normalize and self.json_content['normalization'] == self.json_default['normalization']):
            self.json_content['normalization'] = self.compute_normalization()
            self.update_json()

    def create_partition(self) -> None:
        """
        Create a new partition of the Database.
        """

        # 1. Define the partition name
        partition_name = self.partition_template[self.mode].format(self.partition_index[self.mode])
        self.partition_names[self.mode].append(partition_name)

        # 2. Create the Database partition
        db = Database(database_dir=self.database_dir,
                      database_name=partition_name).new()
        db.create_table(table_name='Training')
        db.create_table(table_name='Additional')
        self.partitions[self.mode].append(db)

        # 3. If the partition is an additional one, create all fields
        if self.partition_index[self.mode] > 0:
            # Get fields
            fields = {}
            types = {'INT': int, 'FLOAT': float, 'STR': str, 'BOOL': bool, 'NUMPY': ndarray}
            for table_name in self.partitions[self.mode][0].get_tables():
                fields[table_name] = []
                F = self.partitions[self.mode][0].get_fields(table_name=table_name,
                                                             only_names=False)
                for field in [f for f in F if f not in ['id', '_dt_']]:
                    fields[table_name].append((field, types[F[field].field_type]))
            # Re-create them
            for table_name in fields.keys():
                self.partitions[self.mode][-1].create_fields(table_name=table_name,
                                                             fields=fields[table_name])
        else:
            self.partitions[self.mode][-1].create_fields(table_name='Training',
                                                         fields=('env_id', int))
            self.partitions[self.mode][-1].create_fields(table_name='Additional',
                                                         fields=('env_id', int))

        # 4. Update the partitions in handlers
        for handler in self.database_handlers:
            handler.update_list_partitions(self.partitions[self.mode][-1])
        self.partition_index[self.mode] += 1
        self.json_content['partitions'] = self.partition_names
        self.get_nb_samples()
        self.update_json()

    def get_partition_objects(self) -> List[Database]:
        """
        Get the list of partitions of the Database for the current mode.
        """

        return self.partitions[self.mode]

    def get_partition_names(self) -> List[List[str]]:
        """
        Get the list of partition paths of the Database for the current mode.
        """

        return [db.get_path() for db in self.partitions[self.mode]]

    def remove_empty_partitions(self):
        """
        Remove every empty partitions of the Database.
        """

        for mode in self.modes:
            # Check if the last partition for the mode is empty
            if len(self.partitions[mode]) > 0 and self.partitions[mode][-1].nb_lines(table_name='Training') == 0:
                # Erase partition file
                path = self.partitions[mode].pop(-1).get_path()
                remove(join(path[0], f'{path[1]}.db'))
                # Remove from information
                self.partition_names[mode].pop(-1)
                self.partition_index[mode] -= 1
                self.json_content['nb_samples'][mode].pop(-1)
                self.json_content['partitions'] = self.partition_names
                self.update_json()

    def change_mode(self,
                    mode: str) -> None:
        """
        Change the current Database mode.

        :param mode: Name of the Database mode.
        """
        self.mode = mode
        self.index_samples()

    ##########################################################################################
    ##########################################################################################
    #                                 JSON Information file                                  #
    ##########################################################################################
    ##########################################################################################

    def search_partitions_info(self) -> None:
        """
        Get the information about the Database manually if the json file is not found.
        """

        # 1. Get all the partitions
        raw_partitions = {mode: [f for f in listdir(self.database_dir) if isfile(join(self.database_dir, f))
                                 and f.endswith('.db') and f.__contains__(mode)] for mode in self.modes}
        raw_partitions = {mode: [f.split('.')[0] for f in raw_partitions[mode]] for mode in self.modes}
        self.json_content['partitions'] = {mode: sorted(raw_partitions[mode]) for mode in self.modes}

        # 2. Get the number of samples
        for mode in self.modes:
            for name in self.json_content['partitions'][mode]:
                db = Database(database_dir=self.database_dir,
                              database_name=name).load()
                self.json_content['nb_samples'][mode].append(db.nb_lines(table_name='Training'))
                db.close()

        # 3. Get the Database architecture
        self.json_content['architecture'] = self.get_database_architecture()
        self.first_add = False

        # 4. Get the data shapes
        self.json_content['data_shape'] = self.get_data_shapes()

    def get_database_architecture(self) -> Dict[str, List[str]]:
        """
        Get the Tables and Fields structure of the Database.
        """

        # Get a training or validation partition
        if len(self.json_content['partitions']['training']) != 0:
            db = Database(database_dir=self.database_dir,
                          database_name=self.json_content['partitions']['training'][0]).load()
        elif len(self.json_content['partitions']['validation']) != 0:
            db = Database(database_dir=self.database_dir,
                          database_name=self.json_content['partitions']['validation'][0]).load()
        else:
            return {}

        # Get the architecture, keep relevant fields only
        architecture = db.get_architecture()
        for fields in architecture.values():
            for field in fields.copy():
                if field.split(' ')[0] in ['id', '_dt_']:
                    fields.remove(field)
        db.close()

        return architecture

    def get_data_shapes(self) -> Dict[str, List[int]]:
        """
        Get the shape of data Fields.
        """

        # Get a training or validation partition
        if len(self.json_content['partitions']['training']) != 0:
            db = Database(database_dir=self.database_dir,
                          database_name=self.json_content['partitions']['training'][0]).load()
        elif len(self.json_content['partitions']['validation']) != 0:
            db = Database(database_dir=self.database_dir,
                          database_name=self.json_content['partitions']['validation'][0]).load()
        else:
            return {}

        # Get the data shape for each numpy Field
        shapes = {}
        for table_name, fields in self.json_content['architecture'].items():
            if db.nb_lines(table_name=table_name) > 0:
                data = db.get_line(table_name=table_name)
                for field in fields:
                    if 'NUMPY' in field:
                        field_name = field.split(' ')[0]
                        shapes[f'{table_name}.{field_name}'] = data[field_name].shape
        db.close()

        return shapes

    def get_nb_samples(self) -> None:
        """
        Get the number of sample in each partition.
        """

        nb_samples = self.partitions[self.mode][-1].nb_lines(table_name='Training')
        if len(self.json_content['nb_samples'][self.mode]) == self.partition_index[self.mode]:
            self.json_content['nb_samples'][self.mode][-1] = nb_samples
        else:
            self.json_content['nb_samples'][self.mode].append(nb_samples)

    def update_json(self) -> None:
        """
        Update the JSON info file with the current Database information.
        """

        # Overwrite json file
        with open(join(self.database_dir, 'dataset.json'), 'w') as json_file:
            json_dump(self.json_content, json_file, indent=3, cls=CustomJSONEncoder)

    ##########################################################################################
    ##########################################################################################
    #                               Database access and edition                              #
    ##########################################################################################
    ##########################################################################################

    def connect_handler(self,
                        handler: DatabaseHandler) -> None:
        """
        Add and init a new DatabaseHandler to the list.

        :param handler: New DatabaseHandler.
        """

        handler.init(storing_partitions=self.get_partition_objects(),
                     exchange_db=self.exchange)
        self.database_handlers.append(handler)

    def index_samples(self) -> None:
        """
        Create a new indexing list of samples. Samples are identified by [partition_id, line_id].
        """

        self.sample_indices = empty((0, 2), dtype=int)
        # Create the indices for each sample such as [partition_id, line_id]
        for i, nb_sample in enumerate(self.json_content['nb_samples'][self.mode]):
            partition_indices = empty((nb_sample, 2), dtype=int)
            partition_indices[:, 0] = i
            partition_indices[:, 1] = arange(1, nb_sample + 1)
            self.sample_indices = concatenate((self.sample_indices, partition_indices))
        # Init current sample position
        self.sample_id = 0
        # Shuffle the indices if required
        if self.shuffle:
            shuffle(self.sample_indices)

    def add_data(self,
                 data_lines: Optional[List[int]] = None) -> None:
        """
        Manage new lines adding in the Database.

        :param data_lines: Indices of the newly added lines.
        """

        # 1. Update the json file
        self.get_nb_samples()
        self.update_json()
        # 1.1. Init partitions information on the first sample
        if self.first_add:
            for handler in self.database_handlers:
                handler.load()
            self.json_content['partitions'] = self.partition_names
            self.json_content['architecture'] = self.get_database_architecture()
            self.json_content['data_shape'] = self.get_data_shapes()
            self.update_json()
            self.first_add = False
        # 1.2. Update the normalization coefficients if required
        if self.normalize and self.mode == 'training' and self.pipeline == 'training' and data_lines is not None:
            self.json_content['normalization'] = self.update_normalization(data_lines=data_lines)
            self.update_json()

        # 2. Check the size of the current partition
        if self.max_file_size is not None:
            if self.partitions[self.mode][-1].memory_size > self.max_file_size:
                self.create_partition()

    def get_data(self,
                 batch_size: int) -> List[List[int]]:
        """
        Select a batch of indices to read in the Database.

        :param batch_size: Number of sample in a single batch.
        """

        # 1. Check if dataset is loaded and if the current sample is not the last
        if self.sample_id >= len(self.sample_indices):
            self.index_samples()

        # 2. Update dataset index and get a batch of data
        idx = self.sample_id
        self.sample_id += batch_size
        lines = self.sample_indices[idx:self.sample_id].tolist()

        # 3. Ensure the batch has the good size
        if len(lines) < batch_size:
            lines += self.get_data(batch_size=batch_size - len(lines))

        return lines

    ##########################################################################################
    ##########################################################################################
    #                              Data normalization computation                            #
    ##########################################################################################
    ##########################################################################################

    @property
    def normalization(self) -> Optional[Dict[str, List[float]]]:
        """
        Get the normalization coefficients.
        """

        if self.json_content['normalization'] == {} or not self.normalize:
            return None
        return self.json_content['normalization']

    def compute_normalization(self) -> Dict[str, List[float]]:
        """
        Compute the mean and the standard deviation of all the training samples for each data field.
        """

        # 1. Get the fields to normalize
        fields = []
        for field in self.json_content['data_shape']:
            table_name, field_name = field.split('.')
            fields += [field_name] if table_name == 'Training' else []
        normalization = {field: [0., 1.] for field in fields}

        # 2. Compute the mean of samples for each field
        means = {field: [] for field in fields}
        nb_samples = []
        # 2.1. Compute the mean for each partition
        for partition in self.partitions['training']:
            data_to_normalize = self.load_partitions_fields(partition=partition, fields=fields)
            nb_samples.append(data_to_normalize['id'][-1])
            for field in fields:
                data = array(data_to_normalize[field])
                means[field].append(data.mean())
        # 2.2. Compute the global mean
        for field in fields:
            normalization[field][0] = sum([(n / sum(nb_samples)) * m
                                           for n, m in zip(nb_samples, means[field])])

        # 3. Compute the standard deviation of samples for each field
        stds = {field: [] for field in fields}
        # 3.1. Compute the standard deviation for each partition
        for partition in self.partitions['training']:
            data_to_normalize = self.load_partitions_fields(partition=partition,
                                                            fields=fields)
            for field in fields:
                data = array(data_to_normalize[field])
                stds[field].append(mean(abs(data - normalization[field][0]) ** 2))
        # 3.2. Compute the global standard deviation
        for field in fields:
            normalization[field][1] = sqrt(sum([(n / sum(nb_samples)) * std
                                                for n, std in zip(nb_samples, stds[field])]))
        return normalization

    def update_normalization(self,
                             data_lines: List[int]) -> Dict[str, List[float]]:
        """
        Update the mean and the standard deviation of all the training samples with newly added samples for each data
        field.

        :param data_lines: Indices of the newly added lines.
        """

        # 1. Get the previous normalization coefficients and number of samples
        previous_normalization = self.normalization
        if previous_normalization is None:
            return self.compute_normalization()
        new_normalization = previous_normalization.copy()
        previous_nb_samples = self.total_nb_sample
        self.total_nb_sample += len(data_lines)

        # 2. Compute the global mean of samples for each field
        fields = list(previous_normalization.keys())
        data_to_normalize = self.partitions[self.mode][-1].get_lines(table_name='Training',
                                                                     fields=fields,
                                                                     lines_id=data_lines,
                                                                     batched=True)
        for field in fields:
            data = array(data_to_normalize[field])
            m = (previous_nb_samples / self.total_nb_sample) * previous_normalization[field][0] + \
                (len(data_lines) / self.total_nb_sample) * data.mean()
            new_normalization[field][0] = m

        # 3. Compute standard deviation of samples for each field
        stds = {field: [] for field in fields}
        nb_samples = []
        # 3.1. Recompute the standard deviation for each partition with the new mean value
        for partition in self.partitions['training']:
            data_to_normalize = self.load_partitions_fields(partition=partition,
                                                            fields=fields)
            nb_samples.append(data_to_normalize['id'][-1])
            for field in fields:
                data = array(data_to_normalize[field])
                stds[field].append(mean(abs(data - new_normalization[field][0]) ** 2))
        # 3.2. Compute the global standard deviation
        for field in fields:
            new_normalization[field][1] = sqrt(sum([(n / sum(nb_samples)) * std
                                                    for n, std in zip(nb_samples, stds[field])]))

        return new_normalization

    @staticmethod
    def load_partitions_fields(partition: Database,
                               fields: List[str]) -> Dict[str, ndarray]:
        """
        Load all the samples from a Field of a Table in the Database.

        :param partition: Database partition to load.
        :param fields: Data Fields to get.
        """

        partition.load()
        return partition.get_lines(table_name='Training',
                                   fields=fields,
                                   batched=True)

    ##########################################################################################
    ##########################################################################################
    #                                     Manager behavior                                   #
    ##########################################################################################
    ##########################################################################################

    def set_eval(self):
        self.change_mode('validation')

    def set_train(self):
        self.change_mode('training')

    def close(self):
        """
        Launch the closing procedure of the DatabaseManager.
        """

        # Check non-empty last partition
        self.remove_empty_partitions()

        # Compute final normalization if required
        if self.normalize and self.pipeline == 'data_generation':
            self.json_content['normalization'] = self.compute_normalization()
            self.update_json()

        # Close Database partitions
        for mode in self.modes:
            for database in self.partitions[mode]:
                database.close()
        self.exchange.close(erase_file=True)

    def __str__(self):

        description = "\n"
        description += f"# {self.name}\n"
        description += f"    Dataset Repository: {self.database_dir}\n"
        size = f"No limits" if self.max_file_size is None else f"{self.max_file_size * 1e-9} Gb"
        description += f"    Partitions size: {size}\n"
        return description<|MERGE_RESOLUTION|>--- conflicted
+++ resolved
@@ -92,12 +92,8 @@
                     self.create_partition()
                 # Complete a Database in a new session --> copy and load the existing directory
                 else:
-<<<<<<< HEAD
                     copy_dir(src_dir=database_config.existing_dir, dest_dir=session,
                              sub_folders='dataset')
-=======
-                    copy_dir(src_dir=database_config.existing_dir, dest_dir=session, sub_folders='dataset')
->>>>>>> 298b0d6b
                     self.load_directory(rename_partitions=True)
             # Complete a Database in the same session --> load the directory
             else:
@@ -116,12 +112,8 @@
                         self.create_partition()
                     # Complete a Database in a new session --> copy and load the existing directory
                     else:
-<<<<<<< HEAD
                         copy_dir(src_dir=database_config.existing_dir, dest_dir=session,
                                  sub_folders='dataset')
-=======
-                        copy_dir(src_dir=database_config.existing_dir, dest_dir=session, sub_folders='dataset')
->>>>>>> 298b0d6b
                         self.load_directory()
                 # Complete a Database in the same directory --> load the directory
                 else:
